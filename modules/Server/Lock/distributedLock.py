--- conflicted
+++ resolved
@@ -161,8 +161,8 @@
             print("acquire() has received acknowledgements from all peers")
 
             # If we acquired the token while requesting, this will pass immediately
+            print("Status is {}. Waiting for token...".format(self.state))
             while self.state == NO_TOKEN:
-                print("Status is {}. Waiting...".format(self.state))
                 time.sleep(1)
 
         # If we do have the token, we can just silently acquire it
@@ -214,11 +214,7 @@
         if self.state is not NO_TOKEN:
             print("WARNING: peer {} has received a token when it already had one".format(self.owner.id))
         
-<<<<<<< HEAD
         self.token = Counter(token) # Occasionally we receive dict()s for some reason
-=======
-        self.token = Counter(token)
->>>>>>> 5e21fecd
 
         # Assume we're getting the token in response to our request
         # if we've asked for it since we last held it.
@@ -262,13 +258,7 @@
 
             # Check each peer in clockwise order to see if anyone wants the token
             for pid in gt + lt:
-<<<<<<< HEAD
                 if self.request[pid] > self.token[pid]:
-=======
-                print("Checking peer ID {} with request time {} and token time {}.".format(pid,self.request[pid],self.token[pid]))
-                if self.request[pid] > self.token[pid]:
-                    print("\tIdentified target: {}".format(pid))
->>>>>>> 5e21fecd
                     targetID = pid
                     break
 
